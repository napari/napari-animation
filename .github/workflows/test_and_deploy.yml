# This workflows will upload a Python Package using Twine when a release is created
# For more information see: https://help.github.com/en/actions/language-and-framework-guides/using-python-with-github-actions#publishing-to-package-registries

name: tests

on:
  push:
    branches:
      - main
    tags:
      - "v*" # Push events to matching v*, i.e. v1.0, v20.15.10
  pull_request:
    branches:
      - main
  workflow_dispatch:

concurrency:
  group: ${{ github.workflow }}-${{ github.ref }}
  cancel-in-progress: true

jobs:
  code:
    name: Code
    runs-on: ubuntu-latest
    strategy:
      fail-fast: false
      matrix:
        task: [black, ruff]
    steps:
      - uses: actions/checkout@v4
<<<<<<< HEAD
      - name: Set up Python
        uses: actions/setup-python@v4
=======
      - name: Set up Python 3.8
        uses: actions/setup-python@v5
>>>>>>> f3463af3
        with:
          python-version: "3.x"

      # Temporary fix for 'pip install imageio-ffmpeg'
      # not including the FFMPEG binary on Apple Silicon macs
      # This step can be removed when issue is fixed in imageio-ffmpeg
      # https://github.com/imageio/imageio-ffmpeg/issues/71
      - name: Setup FFmpeg
        if: runner.os == 'macOS'
        uses: AnimMouse/setup-ffmpeg@v1

      - name: Install dependencies
        run: |
          pip install --upgrade pip
          pip install tox

      - name: Run tox
        run: tox -e ${{ matrix.task }}
  
  test:
    name: ${{ matrix.platform }} py${{ matrix.python-version }}
    runs-on: ${{ matrix.platform }}
    strategy:
      matrix:
        platform: [ ubuntu-latest, windows-latest, macos-latest ]
        python-version: [ "3.8", "3.9", "3.10", "3.11" ]

    steps:
      - uses: actions/checkout@v4

      - name: Set up Python ${{ matrix.python-version }}
        uses: actions/setup-python@v5
        with:
          python-version: ${{ matrix.python-version }}

      - uses: tlambert03/setup-qt-libs@v1

      # strategy borrowed from vispy for installing opengl libs on windows
      - name: Install Windows OpenGL
        if: runner.os == 'Windows'
        run: |
          git clone --depth 1 https://github.com/pyvista/gl-ci-helpers.git
          powershell gl-ci-helpers/appveyor/install_opengl.ps1
          if (Test-Path -Path "C:\Windows\system32\opengl32.dll" -PathType Leaf) {Exit 0} else {Exit 1}

      # Temporary fix for 'pip install imageio-ffmpeg'
      # not including the FFMPEG binary on Apple Silicon macs
      # This step can be removed when issue is fixed in imageio-ffmpeg
      # https://github.com/imageio/imageio-ffmpeg/issues/71
      - name: Setup FFmpeg
        if: runner.os == 'macOS'
        uses: AnimMouse/setup-ffmpeg@v1

      - name: Install dependencies
        run: |
          python -m pip install --upgrade pip
          pip install setuptools tox tox-gh-actions

      # this runs the platform-specific tests declared in tox.ini
      - name: Test with tox
        uses: aganders3/headless-gui@v2
        with:
            run: tox
        env:
          PLATFORM: ${{ matrix.platform }}

      - name: Coverage
        uses: codecov/codecov-action@v4
        with:
          token: ${{ secrets.CODECOV_TOKEN }}

  deploy:
    # this will run when you have tagged a commit, starting with "v*"
    # and requires that you have put your twine API key in your 
    # github secrets (see readme for details)
    needs: [ test ]
    runs-on: ubuntu-latest
    if: contains(github.ref, 'tags')
    steps:
      - uses: actions/checkout@v4
      - name: Set up Python
        uses: actions/setup-python@v4
        with:
          python-version: "3.x"
      - name: Install dependencies
        run: |
          python -m pip install --upgrade pip
          pip install -U setuptools setuptools_scm wheel twine
      - name: Build and publish
        env:
          TWINE_USERNAME: __token__
          TWINE_PASSWORD: ${{ secrets.TWINE_API_KEY }}
        run: |
          git tag
          python setup.py sdist bdist_wheel
          twine upload dist/*<|MERGE_RESOLUTION|>--- conflicted
+++ resolved
@@ -28,13 +28,8 @@
         task: [black, ruff]
     steps:
       - uses: actions/checkout@v4
-<<<<<<< HEAD
       - name: Set up Python
-        uses: actions/setup-python@v4
-=======
-      - name: Set up Python 3.8
         uses: actions/setup-python@v5
->>>>>>> f3463af3
         with:
           python-version: "3.x"
 
@@ -116,7 +111,7 @@
     steps:
       - uses: actions/checkout@v4
       - name: Set up Python
-        uses: actions/setup-python@v4
+        uses: actions/setup-python@v5
         with:
           python-version: "3.x"
       - name: Install dependencies
