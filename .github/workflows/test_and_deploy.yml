# This workflows will upload a Python Package using Trusted Publishing when a release is created
# For more information see: https://help.github.com/en/actions/language-and-framework-guides/using-python-with-github-actions#publishing-to-package-registries

name: tests

on:
  push:
    branches:
      - main
    tags:
      - "v*" # Push events to matching v*, i.e. v1.0, v20.15.10
  pull_request:
    branches:
      - main
  workflow_dispatch:

concurrency:
  group: ${{ github.workflow }}-${{ github.ref }}
  cancel-in-progress: true

jobs:
  code:
    name: Code
    runs-on: ubuntu-latest
    strategy:
      fail-fast: false
      matrix:
        task: [black, ruff]
    steps:
      - uses: actions/checkout@v4
<<<<<<< HEAD
      - name: Set up Python 3.12
        uses: actions/setup-python@v5
        with:
          python-version: 3.12
=======
      - name: Set up Python
        uses: actions/setup-python@v5
        with:
          python-version: "3.x"
>>>>>>> cc94faf0
      - name: Install dependencies
        run: |
          pip install --upgrade pip
          pip install tox
      - name: Run task
        run: tox -e ${{ matrix.task }}
  test:
    name: ${{ matrix.platform }} py${{ matrix.python-version }}
    runs-on: ${{ matrix.platform }}
    strategy:
      fail-fast: true
      matrix:
        platform: [ ubuntu-latest, windows-latest, macos-latest ]
        python-version: [ "3.9", "3.10", "3.11", "3.12" ]

    steps:
      - uses: actions/checkout@v4

      - name: Set up Python ${{ matrix.python-version }}
        uses: actions/setup-python@v5
        with:
          python-version: ${{ matrix.python-version }}

      - uses: tlambert03/setup-qt-libs@v1

      # strategy borrowed from vispy for installing opengl libs on windows
      - name: Install Windows OpenGL
        if: runner.os == 'Windows'
        run: |
          git clone --depth 1 https://github.com/pyvista/gl-ci-helpers.git
          powershell gl-ci-helpers/appveyor/install_opengl.ps1
          if (Test-Path -Path "C:\Windows\system32\opengl32.dll" -PathType Leaf) {Exit 0} else {Exit 1}

      # Temporary fix for 'pip install imageio-ffmpeg'
      # not including the FFMPEG binary on Apple Silicon macs
      # This step can be removed when issue is fixed in imageio-ffmpeg
      # https://github.com/imageio/imageio-ffmpeg/issues/71
      - name: Setup FFmpeg
        if: ${{ runner.os == 'macOS' && runner.arch == 'ARM64' }}
        run: |
          brew update
          brew install ffmpeg

      - name: Install dependencies
        run: |
          python -m pip install --upgrade pip
          pip install setuptools tox tox-gh-actions

      # this runs the platform-specific tests declared in tox.ini
      - name: Test with tox
        uses: aganders3/headless-gui@v2
        with:
            run: tox
        env:
          PLATFORM: ${{ matrix.platform }}

      - name: Coverage
        uses: codecov/codecov-action@v4
        with:
          token: ${{ secrets.CODECOV_TOKEN }}

  deploy:
    # this will run when you have tagged a commit, starting with "v*"
    # and requires that you have setup PyPI Trusted Publishing
    # (see https://docs.pypi.org/trusted-publishers/adding-a-publisher/)
    needs: [ test ]
    runs-on: ubuntu-latest
    permissions:
      # IMPORTANT: this permission is mandatory for trusted publishing
      id-token: write
    environment:
      name: pypi
      url: https://pypi.org/project/napari-animation
    if: contains(github.ref, 'tags')
    steps:
      - uses: actions/checkout@v4
      - name: Set up Python
        uses: actions/setup-python@v4
        with:
          python-version: "3.x"
      - name: Install dependencies
        run: |
          python -m pip install --upgrade pip
          python -m pip install build setuptools setuptools_scm
      - name: Build python package
        run: |
          git tag
          python -m build
      - name: Publish package distributions to PyPI
        # This action uploads everything from the dist/ folder to PyPI
        uses: pypa/gh-action-pypi-publish@release/v1<|MERGE_RESOLUTION|>--- conflicted
+++ resolved
@@ -28,17 +28,10 @@
         task: [black, ruff]
     steps:
       - uses: actions/checkout@v4
-<<<<<<< HEAD
-      - name: Set up Python 3.12
-        uses: actions/setup-python@v5
-        with:
-          python-version: 3.12
-=======
       - name: Set up Python
         uses: actions/setup-python@v5
         with:
           python-version: "3.x"
->>>>>>> cc94faf0
       - name: Install dependencies
         run: |
           pip install --upgrade pip
