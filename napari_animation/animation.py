from copy import deepcopy
from pathlib import Path

import imageio
import numpy as np
from napari.layers.utils.layer_utils import convert_to_uint8
from napari.utils.events import EventedList
from napari.utils.io import imsave
from scipy import ndimage as ndi

from .utils import interpolate_state


class Animation:
    """Make animations using the napari viewer.

    Parameters
    ----------
    viewer : napari.Viewer
        napari viewer.

    Attributes
    ----------
    key_frames : list of dict
        List of viewer state dictionaries.
    frame : int
        Currently shown key frame.
    """

    def __init__(self, viewer):
        self.viewer = viewer

        self.key_frames = EventedList()
        self.frame = -1

    def capture_keyframe(self, steps=30, ease=None, insert=True, frame=None):
        """Record current key-frame

        Parameters
        ----------
        steps : int
            Number of interpolation steps between last keyframe and captured one.
        ease : callable, optional
            If provided this method should make from `[0, 1]` to `[0, 1]` and will
            be used as an easing function for the transition between the last state
            and captured one.
        insert : bool
            If captured key-frame should insert into current list or replace the current
            keyframe.
        frame : int, optional
            If provided use this value for frame rather than current frame number.
        """
        if frame is not None:
            self.frame = frame

        new_state = {
            'viewer': self._get_viewer_state(),
            'thumbnail': self._generate_thumbnail(),
            'steps': steps,
            'ease': ease,
        }

        if insert or self.frame == -1:
            self.key_frames.insert(self.frame + 1, new_state)
            self.frame += 1
        else:
            self.key_frames[self.frame] = new_state

    def set_to_keyframe(self, frame):
        """Set the viewer to a given key-frame

        Parameters
        -------
        frame : int
            Key-frame to visualize
        """
        self.frame = frame
<<<<<<< HEAD
        if len(self.key_frames) > 0 and self.frame > -1:
            self._set_viewer_state(self.key_frames[frame]['viewer'])
=======
        self.set_to_current_keyframe()
>>>>>>> 2ca2ee96

    def set_to_current_keyframe(self):
        """Set the viewer to the current key-frame
        """
        if len(self.key_frames) > 0 and self.frame > -1:
            self._set_viewer_state(self.key_frames[self.frame]['viewer'])

    def _get_viewer_state(self):
        """Capture current viewer state

        Returns
        -------
        new_state : dict
            Description of viewer state.
        """

        new_state = {
            'camera': self.viewer.camera.dict(),
            'dims': self.viewer.dims.dict(),
        }

        # Log transform zoom for linear interpolation
        new_state['camera']['zoom'] = np.log10(new_state['camera']['zoom'])
        return new_state

    def _set_viewer_state(self, state):
        """Sets the current viewer state

        Parameters
        ----------
        state : dict
            Description of viewer state.
        """
        # Undo log transform zoom for linear interpolation
        camera_state = deepcopy(state['camera'])
        camera_state['zoom'] = np.power(10, camera_state['zoom'])

        self.viewer.camera.update(camera_state)
        self.viewer.dims.update(state['dims'])

    def _state_generator(self):
        if len(self.key_frames) < 2:
            raise ValueError(f'Must have at least 2 key frames, recieved {len(self.key_frames)}')
        for frame in range(len(self.key_frames) - 1):
            initial_state = self.key_frames[frame]["viewer"]
            final_state = self.key_frames[frame + 1]["viewer"]
            interpolation_steps = self.key_frames[frame + 1]["steps"]
            ease = self.key_frames[frame + 1]["ease"]
            for interp in range(interpolation_steps):
                fraction = interp / interpolation_steps
                if ease is not None:
                    fraction = ease(fraction)
                state = interpolate_state(initial_state, final_state, fraction)
                yield state

    def _frame_generator(self, canvas_only=True):
        total = np.sum([f["steps"] for f in self.key_frames[1:]])
        for i, state in enumerate(self._state_generator()):
            print('Rendering frame ', i + 1, 'of', total)
            self._set_viewer_state(state)
            frame = self.viewer.screenshot(canvas_only=canvas_only)
            yield frame

    def _generate_thumbnail(self):
        """generate a thumbnail from viewer
        """
        screenshot = self.viewer.screenshot(canvas_only=True)
        thumbnail = self._coerce_image_into_thumbnail_shape(screenshot)
        return thumbnail

    def _coerce_image_into_thumbnail_shape(self, image):
        """Resizes an image to self._thumbnail_shape with padding
        """
        scale_factor = np.min(
            np.divide(self._thumbnail_shape, image.shape)
        )
        intermediate_image = ndi.zoom(image, (scale_factor, scale_factor, 1))

        padding_needed = np.subtract(self._thumbnail_shape, intermediate_image.shape)
        pad_amounts = [(p // 2, (p + 1) // 2) for p in padding_needed]
        thumbnail = np.pad(intermediate_image, pad_amounts, mode='constant')
        thumbnail = convert_to_uint8(thumbnail)

        # blend thumbnail with opaque black background
        background = np.zeros(self._thumbnail_shape, dtype=np.uint8)
        background[..., 3] = 255

        f_dest = thumbnail[..., 3][..., None] / 255
        f_source = 1 - f_dest
        thumbnail = thumbnail * f_dest + background * f_source
        return thumbnail.astype(np.uint8)

    @property
    def _thumbnail_shape(self):
        return (32, 32, 4)

    @property
    def current_key_frame(self):
        return self.key_frames[self.frame]

    def animate(
            self,
            path,
            fps=20,
            quality=5,
            format=None,
            canvas_only=True,
            scale_factor=None,
    ):
        """Create a movie based on key-frames

        Parameters
        -------
        path : str
            path to use for saving the movie (can also be a path)
            should be either .mp4 or .gif. If no extension is provided,
            images are saved as a folder of PNGs
        interpolation_steps : int
            Number of steps for interpolation.
        fps : int
            frames per second
        quality: float
            number from 1 (lowest quality) to 9
            only applies to mp4
        format: str
            The format to use to write the file. By default imageio selects the appropriate for you based on the filename.
        canvas_only : bool
            If True include just includes the canvas, otherwise include the full napari viewer.
        scale_factor : float
            Rescaling factor for the image size. Only used without
            viewer (with_viewer = False).
        """

        # create a frame generator
        frame_gen = self._frame_generator(canvas_only=canvas_only)

        # create path object
        path_obj = Path(path)
        folder_path = path_obj.absolute().parent.joinpath(path_obj.stem)

        # if path has no extension, save as fold of PNG
        save_as_folder = False
        if path_obj.suffix == "":
            save_as_folder = True

        # try to create an ffmpeg writer. If not installed default to folder creation
        if not save_as_folder:
            try:
                # create imageio writer and add all frames
                if quality is not None:
                    writer = imageio.get_writer(
                        path, fps=fps, quality=quality, format=format,
                    )
                else:
                    writer = imageio.get_writer(path, fps=fps, format=format)
            except ImportError as err:
                print(err)
                print('Your movie will be saved as a series of PNG files.')
                save_as_folder = True

        if save_as_folder:
            # if movie is saved as series of PNG, create a folder
            folder_path.mkdir(exist_ok=True)

        # save frames
        for ind, frame in enumerate(frame_gen):
            if scale_factor is not None:
                frame = ndi.zoom(frame, (scale_factor, scale_factor, 1))
                frame = frame.astype(np.uint8)
            if not save_as_folder:
                writer.append_data(frame)
            else:
                fname = folder_path / (path_obj.stem + '_' + str(ind) + '.png')
                imsave(fname, frame)

        if not save_as_folder:
            writer.close()<|MERGE_RESOLUTION|>--- conflicted
+++ resolved
@@ -75,12 +75,7 @@
             Key-frame to visualize
         """
         self.frame = frame
-<<<<<<< HEAD
-        if len(self.key_frames) > 0 and self.frame > -1:
-            self._set_viewer_state(self.key_frames[frame]['viewer'])
-=======
         self.set_to_current_keyframe()
->>>>>>> 2ca2ee96
 
     def set_to_current_keyframe(self):
         """Set the viewer to the current key-frame
