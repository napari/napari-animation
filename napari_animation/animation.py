import os
from pathlib import Path

import imageio
import numpy as np
from napari.layers.utils.layer_utils import convert_to_uint8
from napari.utils.events import EventedList
from napari.utils.io import imsave
from scipy import ndimage as ndi

<<<<<<< HEAD
from .interpolation import interpolate_state
=======
from .easing import Easing
from .utils import interpolate_state
>>>>>>> dee3dc30


class Animation:
    """Make animations using the napari viewer.
    Parameters
    ----------
    viewer : napari.Viewer
        napari viewer.
    Attributes
    ----------
    key_frames : list of dict
        List of viewer state dictionaries.
    frame : int
        Currently shown key frame.
    """

    def __init__(self, viewer):
        self.viewer = viewer

        self.key_frames = EventedList()
        self.frame = -1

    def capture_keyframe(
        self, steps=15, ease=Easing.LINEAR, insert=True, frame=None
    ):
        """Record current key-frame
        Parameters
        ----------
        steps : int
            Number of interpolation steps between last keyframe and captured one.
        ease : callable, optional
            If provided this method should make from `[0, 1]` to `[0, 1]` and will
            be used as an easing function for the transition between the last state
            and captured one.
        insert : bool
            If captured key-frame should insert into current list or replace the current
            keyframe.
        frame : int, optional
            If provided use this value for frame rather than current frame number.
        """
        if frame is not None:
            self.frame = frame

        new_state = {
            "viewer": self._get_viewer_state(),
            "thumbnail": self._generate_thumbnail(),
            "steps": steps,
            "ease": ease,
        }

        if insert or self.frame == -1:
            current_frame = self.frame
            self.key_frames.insert(current_frame + 1, new_state)
            self.frame = current_frame + 1

        else:
            self.key_frames[self.frame] = new_state

    @property
    def n_frames(self):
        """The total frame count of the animation"""
        if len(self.key_frames) >= 2:
            return np.sum([f["steps"] for f in self.key_frames[1:]]) + 1
        else:
            return 0

    def set_to_keyframe(self, frame):
        """Set the viewer to a given key-frame
        Parameters
        -------
        frame : int
            Key-frame to visualize
        """
        self.frame = frame
        if len(self.key_frames) > 0 and self.frame > -1:
            self._set_viewer_state(self.key_frames[frame]["viewer"])

    def set_to_current_keyframe(self):
        """Set the viewer to the current key-frame"""
        self._set_viewer_state(self.key_frames[self.frame]["viewer"])

    def _get_viewer_state(self):
        """Capture current viewer state
        Returns
        -------
        new_state : dict
            Description of viewer state.
        """

        new_state = {
            "camera": self.viewer.camera.dict(),
            "dims": self.viewer.dims.dict(),
            "layers": self._get_layer_state(),
        }

        return new_state

    def _set_viewer_state(self, state):
        """Sets the current viewer state
        Parameters
        ----------
        state : dict
            Description of viewer state.
        """
        self.viewer.camera.update(state["camera"])
        self.viewer.dims.update(state["dims"])
        self._set_layer_state(state["layers"])

    def _get_layer_state(self):
        """Store layer state in a dict of dicts {layer.name: state}"""
        layer_state = {
            layer.name: layer._get_base_state() for layer in self.viewer.layers
        }
        # remove metadata from layer_state dicts
        for state in layer_state.values():
            state.pop("metadata")
        return layer_state

    def _set_layer_state(self, layer_state):
        for layer_name, layer_state in layer_state.items():
            layer = self.viewer.layers[layer_name]
            for key, value in layer_state.items():
                original_value = getattr(layer, key)
                # Only set if value differs to avoid expensive redraws
                if not np.array_equal(original_value, value):
                    setattr(layer, key, value)

    def _state_generator(self):
        self._validate_animation()
        # iterate over and interpolate between pairs of key-frames
        for current_frame, next_frame in zip(
            self.key_frames, self.key_frames[1:]
        ):
            # capture necessary info for interpolation
            initial_state = current_frame["viewer"]
            final_state = next_frame["viewer"]
            interpolation_steps = next_frame["steps"]
            ease = next_frame["ease"]

            # generate intermediate states between key-frames
            for interp in range(interpolation_steps):
                fraction = interp / interpolation_steps
                fraction = ease(fraction)
                state = interpolate_state(initial_state, final_state, fraction)
                yield state

        # be sure to include the final state
        yield final_state

    def _validate_animation(self):
        if len(self.key_frames) < 2:
            raise ValueError(
                f"Must have at least 2 key frames, received {len(self.key_frames)}"
            )

    def _frame_generator(self, canvas_only=True):
        for i, state in enumerate(self._state_generator()):
            print("Rendering frame ", i + 1, "of", self.n_frames)
            self._set_viewer_state(state)
            frame = self.viewer.screenshot(canvas_only=canvas_only)
            yield frame

    def _generate_thumbnail(self):
        """generate a thumbnail from viewer"""
        screenshot = self.viewer.screenshot(canvas_only=True)
        thumbnail = self._coerce_image_into_thumbnail_shape(screenshot)
        return thumbnail

    def _coerce_image_into_thumbnail_shape(self, image):
        """Resizes an image to self._thumbnail_shape with padding"""
        scale_factor = np.min(np.divide(self._thumbnail_shape, image.shape))
        intermediate_image = ndi.zoom(image, (scale_factor, scale_factor, 1))

        padding_needed = np.subtract(
            self._thumbnail_shape, intermediate_image.shape
        )
        pad_amounts = [(p // 2, (p + 1) // 2) for p in padding_needed]
        thumbnail = np.pad(intermediate_image, pad_amounts, mode="constant")
        thumbnail = convert_to_uint8(thumbnail)

        # blend thumbnail with opaque black background
        background = np.zeros(self._thumbnail_shape, dtype=np.uint8)
        background[..., 3] = 255

        f_dest = thumbnail[..., 3][..., None] / 255
        f_source = 1 - f_dest
        thumbnail = thumbnail * f_dest + background * f_source
        return thumbnail.astype(np.uint8)

    @property
    def _thumbnail_shape(self):
        return (32, 32, 4)

    @property
    def current_key_frame(self):
        return self.key_frames[self.frame]

    def animate(
        self,
        path,
        fps=20,
        quality=5,
        format=None,
        canvas_only=True,
        scale_factor=None,
    ):
        """Create a movie based on key-frames
        Parameters
        -------
        path : str
            path to use for saving the movie (can also be a path). Extension
            should be one of .gif, .mp4, .mov, .avi, .mpg, .mpeg, .mkv, .wmv
            If no extension is provided, images are saved as a folder of PNGs
        interpolation_steps : int
            Number of steps for interpolation.
        fps : int
            frames per second
        quality: float
            number from 1 (lowest quality) to 9
            only applies to non-gif extensions
        format: str
            The format to use to write the file. By default imageio selects the appropriate for you based on the filename.
        canvas_only : bool
            If True include just includes the canvas, otherwise include the full napari viewer.
        scale_factor : float
            Rescaling factor for the image size. Only used without
            viewer (with_viewer = False).
        """
        self._validate_animation()

        # create a frame generator
        frame_gen = self._frame_generator(canvas_only=canvas_only)

        # create path object
        path_obj = Path(path)
        folder_path = path_obj.absolute().parent.joinpath(path_obj.stem)

        # if path has no extension, save as fold of PNG
        save_as_folder = False
        if path_obj.suffix == "":
            save_as_folder = True

        # try to create an ffmpeg writer. If not installed default to folder creation
        if not save_as_folder:
            try:
                # create imageio writer. Handle separately imageio-ffmpeg extensions and
                # gif extension which doesn't accept the quality parameter.
                if path_obj.suffix in [
                    "mov",
                    "avi",
                    "mpg",
                    "mpeg",
                    "mp4",
                    "mkv",
                    "wmv",
                ]:
                    writer = imageio.get_writer(
                        path,
                        fps=fps,
                        quality=quality,
                        format=format,
                    )
                else:
                    writer = imageio.get_writer(path, fps=fps, format=format)
            except ValueError as err:
                print(err)
                print("Your file will be saved as a series of PNG files")
                save_as_folder = True

        if save_as_folder:
            # if movie is saved as series of PNG, create a folder
            if folder_path.is_dir():
                for f in folder_path.glob("*.png"):
                    os.remove(f)
            else:
                folder_path.mkdir(exist_ok=True)

        # save frames
        for ind, frame in enumerate(frame_gen):
            if scale_factor is not None:
                frame = ndi.zoom(frame, (scale_factor, scale_factor, 1))
                frame = frame.astype(np.uint8)
            if not save_as_folder:
                writer.append_data(frame)
            else:
                fname = folder_path / (path_obj.stem + "_" + str(ind) + ".png")
                imsave(fname, frame)

        if not save_as_folder:
            writer.close()<|MERGE_RESOLUTION|>--- conflicted
+++ resolved
@@ -8,12 +8,8 @@
 from napari.utils.io import imsave
 from scipy import ndimage as ndi
 
-<<<<<<< HEAD
+from .easing import Easing
 from .interpolation import interpolate_state
-=======
-from .easing import Easing
-from .utils import interpolate_state
->>>>>>> dee3dc30
 
 
 class Animation:
