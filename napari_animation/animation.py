--- conflicted
+++ resolved
@@ -3,12 +3,8 @@
 from pathlib import Path
 
 import imageio
-<<<<<<< HEAD
+import numpy as np
 from napari._qt.qthreading import _new_worker_qthread
-from napari.utils.events import EmitterGroup
-=======
-import numpy as np
->>>>>>> b885fe51
 from napari.utils.io import imsave
 
 from .easing import Easing
@@ -48,27 +44,10 @@
 
         self._frames = FrameSequence(self.key_frames)
 
-<<<<<<< HEAD
-        # make _set_frame_index an evented attribute
-        self.__set_frame_index = 0
-        self.events = EmitterGroup(source=self, _set_frame_index=None)
-
         self.playing = False
         self._preview_worker = None
         self._preview_thread = None
 
-    @property
-    def _set_frame_index(self):
-        return self.__set_frame_index
-
-    @_set_frame_index.setter
-    def _set_frame_index(self, frame_index):
-        if frame_index != self._set_frame_index:
-            self.__set_frame_index = frame_index
-            self.events._set_frame_index(value=frame_index)
-
-=======
->>>>>>> b885fe51
     def capture_keyframe(
         self, steps=15, ease=Easing.LINEAR, insert=True, position: int = None
     ):
@@ -141,7 +120,6 @@
                 self.key_frames.selection.active = key_frame
 
             self._frames.set_movie_frame_index(self.viewer, index)
-            self._current_frame = index
 
         except KeyError:
             return
