from dataclasses import dataclass

import napari
import numpy as np

from napari_animation.utils import layer_attribute_changed


@dataclass(frozen=True)
class ViewerState:
    """The state of the viewer camera, dims, and layers.

    Parameters
    ----------
    camera : dict
        The state of the `napari.components.Camera` in the viewer.
    dims : dict
        The state of the `napari.components.Dims` in the viewer.
    layers : dict
        A map of layer.name -> Dict[k, v] for layer attributes for each layer in the viewer
        (excluding metadata).
    """

    camera: dict
    dims: dict
    layers: dict

    @classmethod
    def from_viewer(cls, viewer: napari.viewer.Viewer):
        """Create a ViewerState from a viewer instance."""
        layers = {
            layer.name: layer.as_layer_data_tuple()[1]
            for layer in viewer.layers
        }
        for layer_attributes in layers.values():
            layer_attributes.pop("metadata")
<<<<<<< HEAD
            layer_attributes.pop("properties", None)
            layer_attributes.pop("features", None)
=======

>>>>>>> 95801a58
        return cls(
            camera=viewer.camera.dict(), dims=viewer.dims.dict(), layers=layers
        )

    def apply(self, viewer: napari.viewer.Viewer):
        """Update `viewer` to match this ViewerState.

        Parameters
        ----------
        viewer : napari.viewer.Viewer
            A napari viewer. (viewer state will be directly modified)
        """

        viewer.camera.update(self.camera)
        viewer.dims.update(self.dims)

        for layer_name, layer_state in self.layers.items():
            layer = viewer.layers[layer_name]
            layer_attributes = layer.as_layer_data_tuple()[1]
            for attribute_name, value in layer_state.items():
                original_value = layer_attributes[attribute_name]
                # Only setattr if value has changed to avoid expensive redraws
                # dicts can hold arrays, e.g. `color`, requiring comparisons of key/value pairs
                if layer_attribute_changed(value, original_value):
                    try:
                        setattr(layer, attribute_name, value)
                    except AttributeError:
                        pass

    def render(
        self, viewer: napari.viewer.Viewer, canvas_only: bool = True
    ) -> np.ndarray:
        """Render this ViewerState to an image.

        Parameters
        ----------
        viewer : napari.viewer.Viewer
            A napari viewer to render screenshots from.
        canvas_only : bool, optional
            Whether to include only the canvas (and exclude the napari
            gui), by default True

        Returns
        -------
        np.ndarray
            An RGBA image of shape (h, w, 4).
        """
        self.apply(viewer)
        return viewer.screenshot(canvas_only=canvas_only, flash=False)

    def __eq__(self, other):
        if isinstance(other, ViewerState):
            return (
                self.camera == other.camera
                and self.dims == other.dims
                and self.layers == other.layers
            )
        else:
            return False<|MERGE_RESOLUTION|>--- conflicted
+++ resolved
@@ -34,12 +34,7 @@
         }
         for layer_attributes in layers.values():
             layer_attributes.pop("metadata")
-<<<<<<< HEAD
-            layer_attributes.pop("properties", None)
-            layer_attributes.pop("features", None)
-=======
 
->>>>>>> 95801a58
         return cls(
             camera=viewer.camera.dict(), dims=viewer.dims.dict(), layers=layers
         )
