import numpy as np
from qtpy.QtCore import Qt
from qtpy.QtWidgets import QSlider


class AnimationSliderWidget(QSlider):
    """List of key frames for an animation

    Parameters
    ----------
    animation : napari_animation.Animation
        napari-animation animation to be synced with the GUI.

    Attributes
    ----------
    animation : napari_animation.Animation
        napari-animation animation in sync with the GUI.
    interpol_states : dict
        Dictionary of interpolated states
    cumulative_frame_count : array
        The cumulative frame count of self.animation.key_frames
    requires_update : bool
        Define if interpolated states should be updated.
    """

    def __init__(self, animation, orientation=Qt.Horizontal, parent=None):
        super().__init__(orientation=orientation, parent=parent)

        self.animation = animation
        self.interpol_states = []
        self.cumulative_frame_count = np.array([])
        self.requires_update = True

        self.setToolTip("Scroll through animation")

    def _compute_states(self):
        """Compute interpolation states"""
        self.interpol_states = []
        for state in self.animation._state_generator():
            self.interpol_states.append(state)
        self.setMaximum(len(self.interpol_states) - 1)
<<<<<<< HEAD
        self.requires_update = False
=======
        self.requires_update = False

    def _compute_cumulative_frame_count(self):
        """Compute cumulative frame count"""
        steps = [keyframe["steps"] for keyframe in self.animation.key_frames]
        self.cumulative_frame_count = np.insert(np.cumsum(steps), 0, 0)
>>>>>>> c4e3c26a
<|MERGE_RESOLUTION|>--- conflicted
+++ resolved
@@ -39,13 +39,9 @@
         for state in self.animation._state_generator():
             self.interpol_states.append(state)
         self.setMaximum(len(self.interpol_states) - 1)
-<<<<<<< HEAD
-        self.requires_update = False
-=======
         self.requires_update = False
 
     def _compute_cumulative_frame_count(self):
         """Compute cumulative frame count"""
         steps = [keyframe["steps"] for keyframe in self.animation.key_frames]
-        self.cumulative_frame_count = np.insert(np.cumsum(steps), 0, 0)
->>>>>>> c4e3c26a
+        self.cumulative_frame_count = np.insert(np.cumsum(steps), 0, 0)