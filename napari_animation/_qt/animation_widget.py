from pathlib import Path

from napari import Viewer
from qtpy.QtCore import Qt
from qtpy.QtWidgets import (
    QErrorMessage,
    QFileDialog,
    QPushButton,
    QVBoxLayout,
    QWidget,
)

from ..animation import Animation
from .animationslider_widget import AnimationSliderWidget
from .frame_widget import FrameWidget
from .keyframelistcontrol_widget import KeyFrameListControlWidget
from .keyframeslist_widget import KeyFramesListWidget


class AnimationWidget(QWidget):
    """Widget for interatviely making animations using the napari viewer.

    Parameters
    ----------
    viewer : napari.Viewer
        napari viewer.

    Attributes
    ----------
    viewer : napari.Viewer
        napari viewer.
    animation : napari_animation.Animation
        napari-animation animation in sync with the GUI.
    """

    def __init__(self, viewer: Viewer, parent=None):
        super().__init__(parent=parent)

        # Store reference to viewer and create animation
        self.viewer = viewer
        self.animation = Animation(self.viewer)

        # Initialise UI
        self._init_ui()

        # establish key bindings and callbacks
        self._add_keybind_callbacks()
        self._add_callbacks()

        # Update theme
        self._update_theme()

    def _init_ui(self):
        """Initialise user interface"""
        self._layout = QVBoxLayout()
        self.setLayout(self._layout)

        self._init_keyframes_list_control_widget()
        self._init_keyframes_list_widget()
        self._init_frame_widget()
        self._init_save_button()
        self._init_animation_slider_widget()

    def _add_keybind_callbacks(self):
        """Bind keys"""

        self.animation.viewer.bind_key(
            "Alt-f", self._capture_keyframe_callback
        )
        self.animation.viewer.bind_key(
            "Alt-r", self._replace_keyframe_callback
        )
        self.animation.viewer.bind_key("Alt-d", self._delete_keyframe_callback)

        self.animation.viewer.bind_key("Alt-a", self._key_adv_frame)
        self.animation.viewer.bind_key("Alt-b", self._key_back_frame)

    def _add_callbacks(self):
        """Establish callbacks"""
        self.keyframesListControlWidget.deleteButton.clicked.connect(
            self._delete_keyframe_callback
        )
        self.keyframesListControlWidget.captureButton.clicked.connect(
            self._capture_keyframe_callback
        )
        self.saveButton.clicked.connect(self._save_callback)
        self.animationsliderWidget.valueChanged.connect(
            self._move_animationslider_callback
        )
        self.viewer.events.theme.connect(self._update_theme)

    def _release_callbacks(self):
        """Release keys"""

        self.animation.viewer.bind_key("Alt-f", None)
        self.animation.viewer.bind_key("Alt-r", None)
        self.animation.viewer.bind_key("Alt-d", None)

        self.animation.viewer.bind_key("Alt-a", None)
        self.animation.viewer.bind_key("Alt-b", None)

    def _init_frame_widget(self):
        self.frameWidget = FrameWidget(parent=self)
        self._layout.addWidget(self.frameWidget)
        self.frameWidget.setEnabled(False)

    def _init_keyframes_list_control_widget(self):
        self.keyframesListControlWidget = KeyFrameListControlWidget(
            animation=self.animation, parent=self
        )
        self._layout.addWidget(self.keyframesListControlWidget)
        self.keyframesListControlWidget.deleteButton.setEnabled(False)

    def _init_keyframes_list_widget(self):
        self.keyframesListWidget = KeyFramesListWidget(
            self.animation, parent=self
        )
        self._layout.addWidget(self.keyframesListWidget)
        self.keyframesListWidget.setEnabled(False)

    def _init_save_button(self):
        self.saveButton = QPushButton("Save Animation", parent=self)
        self._layout.addWidget(self.saveButton)

    def _init_animation_slider_widget(self):
        self.animationsliderWidget = AnimationSliderWidget(
            self.animation, orientation=Qt.Horizontal, parent=self
        )
        self._layout.addWidget(self.animationsliderWidget)

    def _get_interpolation_steps(self):
        return int(self.frameWidget.stepsSpinBox.value())

    def _get_easing_function(self):
        return self.frameWidget.get_easing_func()

    def _capture_keyframe_callback(self, event=None):
        """Record current key-frame"""
        self.animation.capture_keyframe(
<<<<<<< HEAD
            steps=self._get_interpolation_steps(), ease=self._get_easing_function()
=======
            steps=self._get_interpolation_steps(),
            ease=self._get_easing_function(),
>>>>>>> fbea93e1
        )
        if len(self.animation.key_frames) == 1:
            self.keyframesListControlWidget.deleteButton.setEnabled(True)
            self.keyframesListWidget.setEnabled(True)
            self.frameWidget.setEnabled(True)
        self.animationsliderWidget.requires_update = True

    def _update_frame_widget_from_animation(self):
        self.frameWidget.update_from_animation()

    def _replace_keyframe_callback(self, event=None):
        """Replace current key-frame with new view"""
        self.animation.capture_keyframe(
            steps=self._get_interpolation_steps(),
            ease=self._get_easing_function(),
            insert=False,
        )
        self.animationsliderWidget.requires_update = True

    def _delete_keyframe_callback(self, event=None):
        """Delete current key-frame"""
        if len(self.animation.key_frames) > 0:
            self.animation.key_frames.pop(self.animation.frame)
        if len(self.animation.key_frames) == 0:
            self.keyframesListControlWidget.deleteButton.setEnabled(False)
            self.keyframesListWidget.setEnabled(False)
            self.frameWidget.setEnabled(False)
        self.animationsliderWidget.requires_update = True

    def _key_adv_frame(self, event=None):
        """Go forwards in key-frame list"""

        new_frame = (self.animation.frame + 1) % len(self.animation.key_frames)
        self.animation.set_to_keyframe(new_frame)
        self.keyframesListWidget.setCurrentRow(new_frame)

    def _key_back_frame(self, event=None):
        """Go backwards in key-frame list"""

        new_frame = (self.animation.frame - 1) % len(self.animation.key_frames)
        self.animation.set_to_keyframe(new_frame)
        self.keyframesListWidget.setCurrentRow(new_frame)

    def _save_callback(self, event=None):

        if len(self.animation.key_frames) < 2:
            error_dialog = QErrorMessage()
            error_dialog.showMessage(
                f"You need at least two key frames to generate \
                an animation. Your only have {len(self.animation.key_frames)}"
            )
            error_dialog.exec_()

        else:
            filters = (
                "Video files (*.mp4 *.gif *.mov *.avi *.mpg *.mpeg *.mkv *.wmv)"
                ";;Folder of PNGs (*)"  # sep filters with ";;"
            )
            filename, _filter = QFileDialog.getSaveFileName(
                self, "Save animation", str(Path.home()), filters
            )
            if filename:
                self.animation.animate(filename)

    def _move_animationslider_callback(self, event=None):
        """Scroll through interpolated states. Computes states if key-frames changed"""
        if self.animationsliderWidget.requires_update:
            self.animationsliderWidget._compute_states()
            self.animationsliderWidget._compute_cumulative_frame_count()
        new_frame = self.animationsliderWidget.value()
        self.animation._set_viewer_state(
            self.animationsliderWidget.interpol_states[new_frame]
        )
<<<<<<< HEAD

        # This gets the index of the first key frame whose frame count is above new_frame
        new_key_frame = (
            self.animationsliderWidget.cumulative_frame_count > new_frame
        ).argmax()
        new_key_frame -= 1  # to get the previous key frame
=======
        new_key_frame = new_frame // int(self.frameWidget.stepsSpinBox.value())
>>>>>>> fbea93e1
        self.keyframesListWidget.setCurrentRow(new_key_frame)

    def _update_theme(self, event=None):
        """Update from the napari GUI theme"""
        from napari.utils.theme import get_theme, template

        # get theme and raw stylesheet from napari viewer
        theme = get_theme(self.viewer.theme)
        raw_stylesheet = self.viewer.window.qt_viewer.raw_stylesheet

        # template and apply the primary stylesheet
        templated_stylesheet = template(raw_stylesheet, **theme)
        self.setStyleSheet(templated_stylesheet)

        # update styling of KeyFramesListWidget
        self.keyframesListWidget._update_theme(theme)

    def close(self):
        self._release_callbacks()
        self.viewer.events.theme.disconnect(self._update_theme)
        super().close()<|MERGE_RESOLUTION|>--- conflicted
+++ resolved
@@ -137,12 +137,8 @@
     def _capture_keyframe_callback(self, event=None):
         """Record current key-frame"""
         self.animation.capture_keyframe(
-<<<<<<< HEAD
-            steps=self._get_interpolation_steps(), ease=self._get_easing_function()
-=======
             steps=self._get_interpolation_steps(),
             ease=self._get_easing_function(),
->>>>>>> fbea93e1
         )
         if len(self.animation.key_frames) == 1:
             self.keyframesListControlWidget.deleteButton.setEnabled(True)
@@ -216,16 +212,12 @@
         self.animation._set_viewer_state(
             self.animationsliderWidget.interpol_states[new_frame]
         )
-<<<<<<< HEAD
 
         # This gets the index of the first key frame whose frame count is above new_frame
         new_key_frame = (
             self.animationsliderWidget.cumulative_frame_count > new_frame
         ).argmax()
         new_key_frame -= 1  # to get the previous key frame
-=======
-        new_key_frame = new_frame // int(self.frameWidget.stepsSpinBox.value())
->>>>>>> fbea93e1
         self.keyframesListWidget.setCurrentRow(new_key_frame)
 
     def _update_theme(self, event=None):
