from pathlib import Path

from napari import Viewer
from qtpy.QtWidgets import (
    QErrorMessage,
    QPushButton,
    QVBoxLayout,
    QWidget,
)

from ..animation import Animation
from .frame_widget import FrameWidget
from .frameslider_widget import QtFrameSliderWidget
from .keyframelistcontrol_widget import KeyFrameListControlWidget
from .keyframeslist_widget import KeyFramesListWidget
from .savedialog_widget import SaveDialogWidget


class AnimationWidget(QWidget):
    """Widget for interatviely making animations using the napari viewer.

    Parameters
    ----------
    viewer : napari.Viewer
        napari viewer.

    Attributes
    ----------
    viewer : napari.Viewer
        napari viewer.
    animation : napari_animation.Animation
        napari-animation animation in sync with the GUI.
    """

    def __init__(self, viewer: Viewer, parent=None):
        super().__init__(parent=parent)
        # Store reference to viewer and create animation
        self.viewer = viewer
        self.animation = Animation(self.viewer)

        # Initialise User Interface
        self.keyframesListControlWidget = KeyFrameListControlWidget(
            animation=self.animation, parent=self
        )
        self.keyframesListWidget = KeyFramesListWidget(
            self.animation.key_frames, parent=self
        )
        self.frameWidget = FrameWidget(parent=self)
        self.saveButton = QPushButton("Save Animation", parent=self)
<<<<<<< HEAD

        self.frameSliderWidget = QtFrameSliderWidget(
            parent=self, frames=self.animation._frames, viewer=self.viewer
        )
=======
        self.saveButton.setEnabled(len(self.animation.key_frames) > 1)
        self.animationSlider = QSlider(Qt.Horizontal, parent=self)
        self.animationSlider.setToolTip("Scroll through animation")
        self.animationSlider.setRange(0, len(self.animation._frames) - 1)
>>>>>>> 07f93c7a

        # Create layout
        self.setLayout(QVBoxLayout())
        self.layout().addWidget(self.keyframesListControlWidget)
        self.layout().addWidget(self.keyframesListWidget)
        self.layout().addWidget(self.frameWidget)
        self.layout().addWidget(self.saveButton)
        self.layout().addWidget(self.frameSliderWidget)

        # establish key bindings and callbacks
        self._add_keybind_callbacks()
        self._add_callbacks()

    def _add_keybind_callbacks(self):
        """Bind keys"""
        self._keybindings = [
            ("Alt-f", self._capture_keyframe_callback),
            ("Alt-r", self._replace_keyframe_callback),
            ("Alt-d", self._delete_keyframe_callback),
            ("Alt-a", lambda e: self.animation.key_frames.select_next()),
            ("Alt-b", lambda e: self.animation.key_frames.select_previous()),
        ]
        for key, cb in self._keybindings:
            self.viewer.bind_key(key, cb)

    def _add_callbacks(self):
        """Establish callbacks"""
        self.keyframesListControlWidget.deleteButton.clicked.connect(
            self._delete_keyframe_callback
        )
        self.keyframesListControlWidget.captureButton.clicked.connect(
            self._capture_keyframe_callback
        )
        self.saveButton.clicked.connect(self._save_callback)

        keyframe_list = self.animation.key_frames
        keyframe_list.events.inserted.connect(self._on_keyframes_changed)
        keyframe_list.events.removed.connect(self._on_keyframes_changed)
        keyframe_list.events.changed.connect(self._on_keyframes_changed)
        keyframe_list.selection.events.active.connect(
            self._on_active_keyframe_changed
        )

    def _input_state(self):
        """Get current state of input widgets as {key->value} parameters."""
        return {
            "steps": int(self.frameWidget.stepsSpinBox.value()),
            "ease": self.frameWidget.get_easing_func(),
        }

    def _capture_keyframe_callback(self, event=None):
        """Record current key-frame"""
        self.animation.capture_keyframe(**self._input_state())

    def _replace_keyframe_callback(self, event=None):
        """Replace current key-frame with new view"""
        self.animation.capture_keyframe(**self._input_state(), insert=False)

    def _delete_keyframe_callback(self, event=None):
        """Delete current key-frame"""
        if self.animation.key_frames.selection.active:
            self.animation.key_frames.remove_selected()
        else:
            raise ValueError("No selected keyframe to delete !")

    def _on_keyframes_changed(self, event=None):
        n_keyframes = len(self.animation.key_frames)
        has_frames = bool(self.animation.key_frames)

        self.keyframesListControlWidget.deleteButton.setEnabled(has_frames)
        self.keyframesListWidget.setEnabled(has_frames)
        self.frameWidget.setEnabled(has_frames)
        self.saveButton.setEnabled(n_keyframes > 1)

    def _on_active_keyframe_changed(self, event):
        """Callback on change of active keyframe in the key frames list."""
        active_keyframe = event.value
        self.keyframesListControlWidget.deleteButton.setEnabled(
            bool(active_keyframe)
        )

    def _save_callback(self, event=None):

        filters = (
            "MP4 (*.mp4)"
            ";;GIF (*.gif)"
            ";;MOV (*.mov)"
            ";;AVI (*.avi)"
            ";;MPEG (*.mpg *.mpeg)"
            ";;MKV (*.mkv)"
            ";;WMV (*.wmv)"
            ";;Folder of PNGs (*)"  # sep filters with ";;"
        )

        saveDialogWidget = SaveDialogWidget(self)
        animation_kwargs = saveDialogWidget.getAnimationParameters(
            self, "Save animation", str(Path.home()), filters
        )

        if animation_kwargs["path"]:
            try:
                self.animation.animate(**animation_kwargs)
            except ValueError as err:
                # Should handle other types, differently maybe
                error_dialog = QErrorMessage()
                error_dialog.showMessage(str(err))
                error_dialog.exec_()

    def closeEvent(self, ev) -> None:
        # release callbacks
        for key, _ in self._keybindings:
            self.viewer.bind_key(key, None)
        return super().closeEvent(ev)<|MERGE_RESOLUTION|>--- conflicted
+++ resolved
@@ -1,12 +1,7 @@
 from pathlib import Path
 
 from napari import Viewer
-from qtpy.QtWidgets import (
-    QErrorMessage,
-    QPushButton,
-    QVBoxLayout,
-    QWidget,
-)
+from qtpy.QtWidgets import QErrorMessage, QPushButton, QVBoxLayout, QWidget
 
 from ..animation import Animation
 from .frame_widget import FrameWidget
@@ -47,17 +42,10 @@
         )
         self.frameWidget = FrameWidget(parent=self)
         self.saveButton = QPushButton("Save Animation", parent=self)
-<<<<<<< HEAD
-
+        self.saveButton.setEnabled(len(self.animation.key_frames) > 1)
         self.frameSliderWidget = QtFrameSliderWidget(
             parent=self, frames=self.animation._frames, viewer=self.viewer
         )
-=======
-        self.saveButton.setEnabled(len(self.animation.key_frames) > 1)
-        self.animationSlider = QSlider(Qt.Horizontal, parent=self)
-        self.animationSlider.setToolTip("Scroll through animation")
-        self.animationSlider.setRange(0, len(self.animation._frames) - 1)
->>>>>>> 07f93c7a
 
         # Create layout
         self.setLayout(QVBoxLayout())
