--- conflicted
+++ resolved
@@ -10,13 +10,8 @@
     QWidget,
 )
 
-<<<<<<< HEAD
 from ..animation import Animation
 from .camera_spline_widget import CameraSplineWidget
-=======
-from napari_animation.animation import Animation
-
->>>>>>> 521d0b3c
 from .frame_widget import FrameWidget
 from .keyframelistcontrol_widget import KeyFrameListControlWidget
 from .keyframeslist_widget import KeyFramesListWidget
