--- conflicted
+++ resolved
@@ -39,7 +39,6 @@
     napari[pyqt5,testing]
     lxml_html_clean # should only be needed till napari 0.5.0
 
-<<<<<<< HEAD
 # napari is experiencing CI failures with PySide backends
 # on Windows platforms for all versions of python, and
 # on all platforms with python 3.11
@@ -48,10 +47,7 @@
 # and https://github.com/napari/napari/issues/5884#issuecomment-1584160532
 # Windows PySide problems https://github.com/napari/napari/pull/6721/files
 # and https://github.com/napari/napari/pull/6711/
-[testenv:py{38,39,310}-{linux,macos}-pyside]
-=======
-[testenv:py{39,310,311,312}-{linux,macos,windows}-pyside]
->>>>>>> d1a2db1d
+[testenv:py{39,310,312}-{linux,macos}-pyside]
 deps =
     napari[pyside2,testing]
     lxml_html_clean # should only be needed till napari 0.5.0
